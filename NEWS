--- conflicted
+++ resolved
@@ -1,4 +1,7 @@
-<<<<<<< HEAD
+30
+
+* Backport of fixes to version with oldstyle toolbars
+
 28
 
 * Updated Vietnamese translations
@@ -13,10 +16,6 @@
 
 * Toolbar redesign
 * New and updated translations
-=======
-30
-* Backport of fixes to version with oldstyle toolbars
->>>>>>> d25a06d4
 
 25
 
